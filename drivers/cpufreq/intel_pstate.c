/*
 * intel_pstate.c: Native P state management for Intel processors
 *
 * (C) Copyright 2012 Intel Corporation
 * Author: Dirk Brandewie <dirk.j.brandewie@intel.com>
 *
 * This program is free software; you can redistribute it and/or
 * modify it under the terms of the GNU General Public License
 * as published by the Free Software Foundation; version 2
 * of the License.
 */

#include <linux/kernel.h>
#include <linux/kernel_stat.h>
#include <linux/module.h>
#include <linux/ktime.h>
#include <linux/hrtimer.h>
#include <linux/tick.h>
#include <linux/slab.h>
#include <linux/sched.h>
#include <linux/list.h>
#include <linux/cpu.h>
#include <linux/cpufreq.h>
#include <linux/sysfs.h>
#include <linux/types.h>
#include <linux/fs.h>
#include <linux/debugfs.h>
#include <linux/acpi.h>
#include <trace/events/power.h>

#include <asm/div64.h>
#include <asm/msr.h>
#include <asm/cpu_device_id.h>

#define BYT_RATIOS		0x66a
#define BYT_VIDS		0x66b
#define BYT_TURBO_RATIOS	0x66c
#define BYT_TURBO_VIDS		0x66d


#define FRAC_BITS 8
#define int_tofp(X) ((int64_t)(X) << FRAC_BITS)
#define fp_toint(X) ((X) >> FRAC_BITS)


static inline int32_t mul_fp(int32_t x, int32_t y)
{
	return ((int64_t)x * (int64_t)y) >> FRAC_BITS;
}

static inline int32_t div_fp(int32_t x, int32_t y)
{
	return div_s64((int64_t)x << FRAC_BITS, (int64_t)y);
}

struct sample {
	int32_t core_pct_busy;
	u64 aperf;
	u64 mperf;
	int freq;
	ktime_t time;
};

struct pstate_data {
	int	current_pstate;
	int	min_pstate;
	int	max_pstate;
	int	turbo_pstate;
};

struct vid_data {
	int min;
	int max;
	int turbo;
	int32_t ratio;
};

struct _pid {
	int setpoint;
	int32_t integral;
	int32_t p_gain;
	int32_t i_gain;
	int32_t d_gain;
	int deadband;
	int32_t last_err;
};

struct cpudata {
	int cpu;

	struct timer_list timer;

	struct pstate_data pstate;
	struct vid_data vid;
	struct _pid pid;

	ktime_t last_sample_time;
	u64	prev_aperf;
	u64	prev_mperf;
	struct sample sample;
};

static struct cpudata **all_cpu_data;
struct pstate_adjust_policy {
	int sample_rate_ms;
	int deadband;
	int setpoint;
	int p_gain_pct;
	int d_gain_pct;
	int i_gain_pct;
};

struct pstate_funcs {
	int (*get_max)(void);
	int (*get_min)(void);
	int (*get_turbo)(void);
	void (*set)(struct cpudata*, int pstate);
	void (*get_vid)(struct cpudata *);
};

struct cpu_defaults {
	struct pstate_adjust_policy pid_policy;
	struct pstate_funcs funcs;
};

static struct pstate_adjust_policy pid_params;
static struct pstate_funcs pstate_funcs;

struct perf_limits {
	int no_turbo;
	int max_perf_pct;
	int min_perf_pct;
	int32_t max_perf;
	int32_t min_perf;
	int max_policy_pct;
	int max_sysfs_pct;
};

static struct perf_limits limits = {
	.no_turbo = 0,
	.max_perf_pct = 100,
	.max_perf = int_tofp(1),
	.min_perf_pct = 0,
	.min_perf = 0,
	.max_policy_pct = 100,
	.max_sysfs_pct = 100,
};

static inline void pid_reset(struct _pid *pid, int setpoint, int busy,
			int deadband, int integral) {
	pid->setpoint = setpoint;
	pid->deadband  = deadband;
	pid->integral  = int_tofp(integral);
	pid->last_err  = int_tofp(setpoint) - int_tofp(busy);
}

static inline void pid_p_gain_set(struct _pid *pid, int percent)
{
	pid->p_gain = div_fp(int_tofp(percent), int_tofp(100));
}

static inline void pid_i_gain_set(struct _pid *pid, int percent)
{
	pid->i_gain = div_fp(int_tofp(percent), int_tofp(100));
}

static inline void pid_d_gain_set(struct _pid *pid, int percent)
{

	pid->d_gain = div_fp(int_tofp(percent), int_tofp(100));
}

static signed int pid_calc(struct _pid *pid, int32_t busy)
{
	signed int result;
	int32_t pterm, dterm, fp_error;
	int32_t integral_limit;

	fp_error = int_tofp(pid->setpoint) - busy;

	if (abs(fp_error) <= int_tofp(pid->deadband))
		return 0;

	pterm = mul_fp(pid->p_gain, fp_error);

	pid->integral += fp_error;

	/* limit the integral term */
	integral_limit = int_tofp(30);
	if (pid->integral > integral_limit)
		pid->integral = integral_limit;
	if (pid->integral < -integral_limit)
		pid->integral = -integral_limit;

	dterm = mul_fp(pid->d_gain, fp_error - pid->last_err);
	pid->last_err = fp_error;

	result = pterm + mul_fp(pid->integral, pid->i_gain) + dterm;
<<<<<<< HEAD
	if (result >= 0)
		result = result + (1 << (FRAC_BITS-1));
	else
		result = result - (1 << (FRAC_BITS-1));
=======
	result = result + (1 << (FRAC_BITS-1));
>>>>>>> cd3de83f
	return (signed int)fp_toint(result);
}

static inline void intel_pstate_busy_pid_reset(struct cpudata *cpu)
{
	pid_p_gain_set(&cpu->pid, pid_params.p_gain_pct);
	pid_d_gain_set(&cpu->pid, pid_params.d_gain_pct);
	pid_i_gain_set(&cpu->pid, pid_params.i_gain_pct);

	pid_reset(&cpu->pid,
		pid_params.setpoint,
		100,
		pid_params.deadband,
		0);
}

static inline void intel_pstate_reset_all_pid(void)
{
	unsigned int cpu;
	for_each_online_cpu(cpu) {
		if (all_cpu_data[cpu])
			intel_pstate_busy_pid_reset(all_cpu_data[cpu]);
	}
}

/************************** debugfs begin ************************/
static int pid_param_set(void *data, u64 val)
{
	*(u32 *)data = val;
	intel_pstate_reset_all_pid();
	return 0;
}
static int pid_param_get(void *data, u64 *val)
{
	*val = *(u32 *)data;
	return 0;
}
DEFINE_SIMPLE_ATTRIBUTE(fops_pid_param, pid_param_get,
			pid_param_set, "%llu\n");

struct pid_param {
	char *name;
	void *value;
};

static struct pid_param pid_files[] = {
	{"sample_rate_ms", &pid_params.sample_rate_ms},
	{"d_gain_pct", &pid_params.d_gain_pct},
	{"i_gain_pct", &pid_params.i_gain_pct},
	{"deadband", &pid_params.deadband},
	{"setpoint", &pid_params.setpoint},
	{"p_gain_pct", &pid_params.p_gain_pct},
	{NULL, NULL}
};

static struct dentry *debugfs_parent;
static void intel_pstate_debug_expose_params(void)
{
	int i = 0;

	debugfs_parent = debugfs_create_dir("pstate_snb", NULL);
	if (IS_ERR_OR_NULL(debugfs_parent))
		return;
	while (pid_files[i].name) {
		debugfs_create_file(pid_files[i].name, 0660,
				debugfs_parent, pid_files[i].value,
				&fops_pid_param);
		i++;
	}
}

/************************** debugfs end ************************/

/************************** sysfs begin ************************/
#define show_one(file_name, object)					\
	static ssize_t show_##file_name					\
	(struct kobject *kobj, struct attribute *attr, char *buf)	\
	{								\
		return sprintf(buf, "%u\n", limits.object);		\
	}

static ssize_t store_no_turbo(struct kobject *a, struct attribute *b,
				const char *buf, size_t count)
{
	unsigned int input;
	int ret;
	ret = sscanf(buf, "%u", &input);
	if (ret != 1)
		return -EINVAL;
	limits.no_turbo = clamp_t(int, input, 0 , 1);

	return count;
}

static ssize_t store_max_perf_pct(struct kobject *a, struct attribute *b,
				const char *buf, size_t count)
{
	unsigned int input;
	int ret;
	ret = sscanf(buf, "%u", &input);
	if (ret != 1)
		return -EINVAL;

	limits.max_sysfs_pct = clamp_t(int, input, 0 , 100);
	limits.max_perf_pct = min(limits.max_policy_pct, limits.max_sysfs_pct);
	limits.max_perf = div_fp(int_tofp(limits.max_perf_pct), int_tofp(100));
	return count;
}

static ssize_t store_min_perf_pct(struct kobject *a, struct attribute *b,
				const char *buf, size_t count)
{
	unsigned int input;
	int ret;
	ret = sscanf(buf, "%u", &input);
	if (ret != 1)
		return -EINVAL;
	limits.min_perf_pct = clamp_t(int, input, 0 , 100);
	limits.min_perf = div_fp(int_tofp(limits.min_perf_pct), int_tofp(100));

	return count;
}

show_one(no_turbo, no_turbo);
show_one(max_perf_pct, max_perf_pct);
show_one(min_perf_pct, min_perf_pct);

define_one_global_rw(no_turbo);
define_one_global_rw(max_perf_pct);
define_one_global_rw(min_perf_pct);

static struct attribute *intel_pstate_attributes[] = {
	&no_turbo.attr,
	&max_perf_pct.attr,
	&min_perf_pct.attr,
	NULL
};

static struct attribute_group intel_pstate_attr_group = {
	.attrs = intel_pstate_attributes,
};
static struct kobject *intel_pstate_kobject;

static void intel_pstate_sysfs_expose_params(void)
{
	int rc;

	intel_pstate_kobject = kobject_create_and_add("intel_pstate",
						&cpu_subsys.dev_root->kobj);
	BUG_ON(!intel_pstate_kobject);
	rc = sysfs_create_group(intel_pstate_kobject,
				&intel_pstate_attr_group);
	BUG_ON(rc);
}

/************************** sysfs end ************************/
static int byt_get_min_pstate(void)
{
	u64 value;
	rdmsrl(BYT_RATIOS, value);
	return (value >> 8) & 0x3F;
}

static int byt_get_max_pstate(void)
{
	u64 value;
	rdmsrl(BYT_RATIOS, value);
	return (value >> 16) & 0x3F;
}

static int byt_get_turbo_pstate(void)
{
	u64 value;
	rdmsrl(BYT_TURBO_RATIOS, value);
	return value & 0x3F;
}

static void byt_set_pstate(struct cpudata *cpudata, int pstate)
{
	u64 val;
	int32_t vid_fp;
	u32 vid;

	val = pstate << 8;
	if (limits.no_turbo)
		val |= (u64)1 << 32;

	vid_fp = cpudata->vid.min + mul_fp(
		int_tofp(pstate - cpudata->pstate.min_pstate),
		cpudata->vid.ratio);

	vid_fp = clamp_t(int32_t, vid_fp, cpudata->vid.min, cpudata->vid.max);
	vid = fp_toint(vid_fp);

	if (pstate > cpudata->pstate.max_pstate)
		vid = cpudata->vid.turbo;

	val |= vid;

	wrmsrl(MSR_IA32_PERF_CTL, val);
}

static void byt_get_vid(struct cpudata *cpudata)
{
	u64 value;


	rdmsrl(BYT_VIDS, value);
	cpudata->vid.min = int_tofp((value >> 8) & 0x3f);
	cpudata->vid.max = int_tofp((value >> 16) & 0x3f);
	cpudata->vid.ratio = div_fp(
		cpudata->vid.max - cpudata->vid.min,
		int_tofp(cpudata->pstate.max_pstate -
			cpudata->pstate.min_pstate));

	rdmsrl(BYT_TURBO_VIDS, value);
	cpudata->vid.turbo = value & 0x7f;
}


static int core_get_min_pstate(void)
{
	u64 value;
	rdmsrl(MSR_PLATFORM_INFO, value);
	return (value >> 40) & 0xFF;
}

static int core_get_max_pstate(void)
{
	u64 value;
	rdmsrl(MSR_PLATFORM_INFO, value);
	return (value >> 8) & 0xFF;
}

static int core_get_turbo_pstate(void)
{
	u64 value;
	int nont, ret;
	rdmsrl(MSR_NHM_TURBO_RATIO_LIMIT, value);
	nont = core_get_max_pstate();
	ret = ((value) & 255);
	if (ret <= nont)
		ret = nont;
	return ret;
}

static void core_set_pstate(struct cpudata *cpudata, int pstate)
{
	u64 val;

	val = pstate << 8;
	if (limits.no_turbo)
		val |= (u64)1 << 32;

	wrmsrl_on_cpu(cpudata->cpu, MSR_IA32_PERF_CTL, val);
}

static struct cpu_defaults core_params = {
	.pid_policy = {
		.sample_rate_ms = 10,
		.deadband = 0,
		.setpoint = 97,
		.p_gain_pct = 20,
		.d_gain_pct = 0,
		.i_gain_pct = 0,
	},
	.funcs = {
		.get_max = core_get_max_pstate,
		.get_min = core_get_min_pstate,
		.get_turbo = core_get_turbo_pstate,
		.set = core_set_pstate,
	},
};

static struct cpu_defaults byt_params = {
	.pid_policy = {
		.sample_rate_ms = 10,
		.deadband = 0,
		.setpoint = 97,
		.p_gain_pct = 14,
		.d_gain_pct = 0,
		.i_gain_pct = 4,
	},
	.funcs = {
		.get_max = byt_get_max_pstate,
		.get_min = byt_get_min_pstate,
		.get_turbo = byt_get_turbo_pstate,
		.set = byt_set_pstate,
		.get_vid = byt_get_vid,
	},
};


static void intel_pstate_get_min_max(struct cpudata *cpu, int *min, int *max)
{
	int max_perf = cpu->pstate.turbo_pstate;
	int max_perf_adj;
	int min_perf;
	if (limits.no_turbo)
		max_perf = cpu->pstate.max_pstate;

	max_perf_adj = fp_toint(mul_fp(int_tofp(max_perf), limits.max_perf));
	*max = clamp_t(int, max_perf_adj,
			cpu->pstate.min_pstate, cpu->pstate.turbo_pstate);

	min_perf = fp_toint(mul_fp(int_tofp(max_perf), limits.min_perf));
	*min = clamp_t(int, min_perf,
			cpu->pstate.min_pstate, max_perf);
}

static void intel_pstate_set_pstate(struct cpudata *cpu, int pstate)
{
	int max_perf, min_perf;

	intel_pstate_get_min_max(cpu, &min_perf, &max_perf);

	pstate = clamp_t(int, pstate, min_perf, max_perf);

	if (pstate == cpu->pstate.current_pstate)
		return;

	trace_cpu_frequency(pstate * 100000, cpu->cpu);

	cpu->pstate.current_pstate = pstate;

	pstate_funcs.set(cpu, pstate);
}

static inline void intel_pstate_pstate_increase(struct cpudata *cpu, int steps)
{
	int target;
	target = cpu->pstate.current_pstate + steps;

	intel_pstate_set_pstate(cpu, target);
}

static inline void intel_pstate_pstate_decrease(struct cpudata *cpu, int steps)
{
	int target;
	target = cpu->pstate.current_pstate - steps;
	intel_pstate_set_pstate(cpu, target);
}

static void intel_pstate_get_cpu_pstates(struct cpudata *cpu)
{
	cpu->pstate.min_pstate = pstate_funcs.get_min();
	cpu->pstate.max_pstate = pstate_funcs.get_max();
	cpu->pstate.turbo_pstate = pstate_funcs.get_turbo();

	if (pstate_funcs.get_vid)
		pstate_funcs.get_vid(cpu);
	intel_pstate_set_pstate(cpu, cpu->pstate.min_pstate);
}

static inline void intel_pstate_calc_busy(struct cpudata *cpu)
{
<<<<<<< HEAD
=======
	struct sample *sample = &cpu->sample;
>>>>>>> cd3de83f
	int64_t core_pct;
	int32_t rem;

	core_pct = int_tofp(sample->aperf) * int_tofp(100);
	core_pct = div_u64_rem(core_pct, int_tofp(sample->mperf), &rem);

	if ((rem << 1) >= int_tofp(sample->mperf))
		core_pct += 1;

	sample->freq = fp_toint(
		mul_fp(int_tofp(cpu->pstate.max_pstate * 1000), core_pct));

	sample->core_pct_busy = (int32_t)core_pct;
}

static inline void intel_pstate_sample(struct cpudata *cpu)
{
	u64 aperf, mperf;

	rdmsrl(MSR_IA32_APERF, aperf);
	rdmsrl(MSR_IA32_MPERF, mperf);

	aperf = aperf >> FRAC_BITS;
	mperf = mperf >> FRAC_BITS;

	cpu->last_sample_time = cpu->sample.time;
	cpu->sample.time = ktime_get();
	cpu->sample.aperf = aperf;
	cpu->sample.mperf = mperf;
	cpu->sample.aperf -= cpu->prev_aperf;
	cpu->sample.mperf -= cpu->prev_mperf;

	intel_pstate_calc_busy(cpu);

	cpu->prev_aperf = aperf;
	cpu->prev_mperf = mperf;
}

static inline void intel_pstate_set_sample_time(struct cpudata *cpu)
{
	int sample_time, delay;

	sample_time = pid_params.sample_rate_ms;
	delay = msecs_to_jiffies(sample_time);
	mod_timer_pinned(&cpu->timer, jiffies + delay);
}

static inline int32_t intel_pstate_get_scaled_busy(struct cpudata *cpu)
{
	int32_t core_busy, max_pstate, current_pstate, sample_ratio;
	u32 duration_us;
	u32 sample_time;

	core_busy = cpu->sample.core_pct_busy;
	max_pstate = int_tofp(cpu->pstate.max_pstate);
	current_pstate = int_tofp(cpu->pstate.current_pstate);
	core_busy = mul_fp(core_busy, div_fp(max_pstate, current_pstate));

	sample_time = (pid_params.sample_rate_ms  * USEC_PER_MSEC);
	duration_us = (u32) ktime_us_delta(cpu->sample.time,
					cpu->last_sample_time);
	if (duration_us > sample_time * 3) {
		sample_ratio = div_fp(int_tofp(sample_time),
				int_tofp(duration_us));
		core_busy = mul_fp(core_busy, sample_ratio);
	}

	return core_busy;
}

static inline void intel_pstate_adjust_busy_pstate(struct cpudata *cpu)
{
	int32_t busy_scaled;
	struct _pid *pid;
	signed int ctl = 0;
	int steps;

	pid = &cpu->pid;
	busy_scaled = intel_pstate_get_scaled_busy(cpu);

	ctl = pid_calc(pid, busy_scaled);

	steps = abs(ctl);

	if (ctl < 0)
		intel_pstate_pstate_increase(cpu, steps);
	else
		intel_pstate_pstate_decrease(cpu, steps);
}

static void intel_pstate_timer_func(unsigned long __data)
{
	struct cpudata *cpu = (struct cpudata *) __data;
	struct sample *sample;

	intel_pstate_sample(cpu);

	sample = &cpu->sample;

	intel_pstate_adjust_busy_pstate(cpu);

	trace_pstate_sample(fp_toint(sample->core_pct_busy),
			fp_toint(intel_pstate_get_scaled_busy(cpu)),
			cpu->pstate.current_pstate,
			sample->mperf,
			sample->aperf,
			sample->freq);

	intel_pstate_set_sample_time(cpu);
}

#define ICPU(model, policy) \
	{ X86_VENDOR_INTEL, 6, model, X86_FEATURE_APERFMPERF,\
			(unsigned long)&policy }

static const struct x86_cpu_id intel_pstate_cpu_ids[] = {
	ICPU(0x2a, core_params),
	ICPU(0x2d, core_params),
	ICPU(0x37, byt_params),
	ICPU(0x3a, core_params),
	ICPU(0x3c, core_params),
	ICPU(0x3d, core_params),
	ICPU(0x3e, core_params),
	ICPU(0x3f, core_params),
	ICPU(0x45, core_params),
	ICPU(0x46, core_params),
	ICPU(0x4f, core_params),
	ICPU(0x56, core_params),
	{}
};
MODULE_DEVICE_TABLE(x86cpu, intel_pstate_cpu_ids);

static int intel_pstate_init_cpu(unsigned int cpunum)
{
	struct cpudata *cpu;

	all_cpu_data[cpunum] = kzalloc(sizeof(struct cpudata), GFP_KERNEL);
	if (!all_cpu_data[cpunum])
		return -ENOMEM;

	cpu = all_cpu_data[cpunum];

	intel_pstate_get_cpu_pstates(cpu);

	cpu->cpu = cpunum;

	init_timer_deferrable(&cpu->timer);
	cpu->timer.function = intel_pstate_timer_func;
	cpu->timer.data =
		(unsigned long)cpu;
	cpu->timer.expires = jiffies + HZ/100;
	intel_pstate_busy_pid_reset(cpu);
	intel_pstate_sample(cpu);

	add_timer_on(&cpu->timer, cpunum);

	pr_info("Intel pstate controlling: cpu %d\n", cpunum);

	return 0;
}

static unsigned int intel_pstate_get(unsigned int cpu_num)
{
	struct sample *sample;
	struct cpudata *cpu;

	cpu = all_cpu_data[cpu_num];
	if (!cpu)
		return 0;
	sample = &cpu->sample;
	return sample->freq;
}

static int intel_pstate_set_policy(struct cpufreq_policy *policy)
{
	struct cpudata *cpu;

	cpu = all_cpu_data[policy->cpu];

	if (!policy->cpuinfo.max_freq)
		return -ENODEV;

	if (policy->policy == CPUFREQ_POLICY_PERFORMANCE) {
		limits.min_perf_pct = 100;
		limits.min_perf = int_tofp(1);
		limits.max_perf_pct = 100;
		limits.max_perf = int_tofp(1);
		limits.no_turbo = 0;
		return 0;
	}
	limits.min_perf_pct = (policy->min * 100) / policy->cpuinfo.max_freq;
	limits.min_perf_pct = clamp_t(int, limits.min_perf_pct, 0 , 100);
	limits.min_perf = div_fp(int_tofp(limits.min_perf_pct), int_tofp(100));

	limits.max_policy_pct = policy->max * 100 / policy->cpuinfo.max_freq;
	limits.max_policy_pct = clamp_t(int, limits.max_policy_pct, 0 , 100);
	limits.max_perf_pct = min(limits.max_policy_pct, limits.max_sysfs_pct);
	limits.max_perf = div_fp(int_tofp(limits.max_perf_pct), int_tofp(100));

	return 0;
}

static int intel_pstate_verify_policy(struct cpufreq_policy *policy)
{
	cpufreq_verify_within_cpu_limits(policy);

	if ((policy->policy != CPUFREQ_POLICY_POWERSAVE) &&
		(policy->policy != CPUFREQ_POLICY_PERFORMANCE))
		return -EINVAL;

	return 0;
}

static void intel_pstate_stop_cpu(struct cpufreq_policy *policy)
{
	int cpu_num = policy->cpu;
	struct cpudata *cpu = all_cpu_data[cpu_num];

	pr_info("intel_pstate CPU %d exiting\n", cpu_num);

	del_timer_sync(&all_cpu_data[cpu_num]->timer);
	intel_pstate_set_pstate(cpu, cpu->pstate.min_pstate);
	kfree(all_cpu_data[cpu_num]);
	all_cpu_data[cpu_num] = NULL;
}

static int intel_pstate_cpu_init(struct cpufreq_policy *policy)
{
	struct cpudata *cpu;
	int rc;

	rc = intel_pstate_init_cpu(policy->cpu);
	if (rc)
		return rc;

	cpu = all_cpu_data[policy->cpu];

	if (!limits.no_turbo &&
		limits.min_perf_pct == 100 && limits.max_perf_pct == 100)
		policy->policy = CPUFREQ_POLICY_PERFORMANCE;
	else
		policy->policy = CPUFREQ_POLICY_POWERSAVE;

	policy->min = cpu->pstate.min_pstate * 100000;
	policy->max = cpu->pstate.turbo_pstate * 100000;

	/* cpuinfo and default policy values */
	policy->cpuinfo.min_freq = cpu->pstate.min_pstate * 100000;
	policy->cpuinfo.max_freq = cpu->pstate.turbo_pstate * 100000;
	policy->cpuinfo.transition_latency = CPUFREQ_ETERNAL;
	cpumask_set_cpu(policy->cpu, policy->cpus);

	return 0;
}

static struct cpufreq_driver intel_pstate_driver = {
	.flags		= CPUFREQ_CONST_LOOPS,
	.verify		= intel_pstate_verify_policy,
	.setpolicy	= intel_pstate_set_policy,
	.get		= intel_pstate_get,
	.init		= intel_pstate_cpu_init,
	.stop_cpu	= intel_pstate_stop_cpu,
	.name		= "intel_pstate",
};

static int __initdata no_load;

static int intel_pstate_msrs_not_valid(void)
{
	/* Check that all the msr's we are using are valid. */
	u64 aperf, mperf, tmp;

	rdmsrl(MSR_IA32_APERF, aperf);
	rdmsrl(MSR_IA32_MPERF, mperf);

	if (!pstate_funcs.get_max() ||
		!pstate_funcs.get_min() ||
		!pstate_funcs.get_turbo())
		return -ENODEV;

	rdmsrl(MSR_IA32_APERF, tmp);
	if (!(tmp - aperf))
		return -ENODEV;

	rdmsrl(MSR_IA32_MPERF, tmp);
	if (!(tmp - mperf))
		return -ENODEV;

	return 0;
}

static void copy_pid_params(struct pstate_adjust_policy *policy)
{
	pid_params.sample_rate_ms = policy->sample_rate_ms;
	pid_params.p_gain_pct = policy->p_gain_pct;
	pid_params.i_gain_pct = policy->i_gain_pct;
	pid_params.d_gain_pct = policy->d_gain_pct;
	pid_params.deadband = policy->deadband;
	pid_params.setpoint = policy->setpoint;
}

static void copy_cpu_funcs(struct pstate_funcs *funcs)
{
	pstate_funcs.get_max   = funcs->get_max;
	pstate_funcs.get_min   = funcs->get_min;
	pstate_funcs.get_turbo = funcs->get_turbo;
	pstate_funcs.set       = funcs->set;
	pstate_funcs.get_vid   = funcs->get_vid;
}

#if IS_ENABLED(CONFIG_ACPI)
#include <acpi/processor.h>

static bool intel_pstate_no_acpi_pss(void)
{
	int i;

	for_each_possible_cpu(i) {
		acpi_status status;
		union acpi_object *pss;
		struct acpi_buffer buffer = { ACPI_ALLOCATE_BUFFER, NULL };
		struct acpi_processor *pr = per_cpu(processors, i);

		if (!pr)
			continue;

		status = acpi_evaluate_object(pr->handle, "_PSS", NULL, &buffer);
		if (ACPI_FAILURE(status))
			continue;

		pss = buffer.pointer;
		if (pss && pss->type == ACPI_TYPE_PACKAGE) {
			kfree(pss);
			return false;
		}

		kfree(pss);
	}

	return true;
}

struct hw_vendor_info {
	u16  valid;
	char oem_id[ACPI_OEM_ID_SIZE];
	char oem_table_id[ACPI_OEM_TABLE_ID_SIZE];
};

/* Hardware vendor-specific info that has its own power management modes */
static struct hw_vendor_info vendor_info[] = {
	{1, "HP    ", "ProLiant"},
	{0, "", ""},
};

static bool intel_pstate_platform_pwr_mgmt_exists(void)
{
	struct acpi_table_header hdr;
	struct hw_vendor_info *v_info;

	if (acpi_disabled
	    || ACPI_FAILURE(acpi_get_table_header(ACPI_SIG_FADT, 0, &hdr)))
		return false;

	for (v_info = vendor_info; v_info->valid; v_info++) {
		if (!strncmp(hdr.oem_id, v_info->oem_id, ACPI_OEM_ID_SIZE)
		    && !strncmp(hdr.oem_table_id, v_info->oem_table_id, ACPI_OEM_TABLE_ID_SIZE)
		    && intel_pstate_no_acpi_pss())
			return true;
	}

	return false;
}
#else /* CONFIG_ACPI not enabled */
static inline bool intel_pstate_platform_pwr_mgmt_exists(void) { return false; }
#endif /* CONFIG_ACPI */

static int __init intel_pstate_init(void)
{
	int cpu, rc = 0;
	const struct x86_cpu_id *id;
	struct cpu_defaults *cpu_info;

	if (no_load)
		return -ENODEV;

	id = x86_match_cpu(intel_pstate_cpu_ids);
	if (!id)
		return -ENODEV;

	/*
	 * The Intel pstate driver will be ignored if the platform
	 * firmware has its own power management modes.
	 */
	if (intel_pstate_platform_pwr_mgmt_exists())
		return -ENODEV;

	cpu_info = (struct cpu_defaults *)id->driver_data;

	copy_pid_params(&cpu_info->pid_policy);
	copy_cpu_funcs(&cpu_info->funcs);

	if (intel_pstate_msrs_not_valid())
		return -ENODEV;

	pr_info("Intel P-state driver initializing.\n");

	all_cpu_data = vzalloc(sizeof(void *) * num_possible_cpus());
	if (!all_cpu_data)
		return -ENOMEM;

	rc = cpufreq_register_driver(&intel_pstate_driver);
	if (rc)
		goto out;

	intel_pstate_debug_expose_params();
	intel_pstate_sysfs_expose_params();

	return rc;
out:
	get_online_cpus();
	for_each_online_cpu(cpu) {
		if (all_cpu_data[cpu]) {
			del_timer_sync(&all_cpu_data[cpu]->timer);
			kfree(all_cpu_data[cpu]);
		}
	}

	put_online_cpus();
	vfree(all_cpu_data);
	return -ENODEV;
}
device_initcall(intel_pstate_init);

static int __init intel_pstate_setup(char *str)
{
	if (!str)
		return -EINVAL;

	if (!strcmp(str, "disable"))
		no_load = 1;
	return 0;
}
early_param("intel_pstate", intel_pstate_setup);

MODULE_AUTHOR("Dirk Brandewie <dirk.j.brandewie@intel.com>");
MODULE_DESCRIPTION("'intel_pstate' - P state driver Intel Core processors");
MODULE_LICENSE("GPL");<|MERGE_RESOLUTION|>--- conflicted
+++ resolved
@@ -196,14 +196,7 @@
 	pid->last_err = fp_error;
 
 	result = pterm + mul_fp(pid->integral, pid->i_gain) + dterm;
-<<<<<<< HEAD
-	if (result >= 0)
-		result = result + (1 << (FRAC_BITS-1));
-	else
-		result = result - (1 << (FRAC_BITS-1));
-=======
 	result = result + (1 << (FRAC_BITS-1));
->>>>>>> cd3de83f
 	return (signed int)fp_toint(result);
 }
 
@@ -560,10 +553,7 @@
 
 static inline void intel_pstate_calc_busy(struct cpudata *cpu)
 {
-<<<<<<< HEAD
-=======
 	struct sample *sample = &cpu->sample;
->>>>>>> cd3de83f
 	int64_t core_pct;
 	int32_t rem;
 
