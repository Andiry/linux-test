--- conflicted
+++ resolved
@@ -42,15 +42,10 @@
 struct omap_drm_private {
 	unsigned int num_crtcs;
 	struct drm_crtc *crtcs[8];
-<<<<<<< HEAD
-	unsigned int num_planes;
-	struct drm_plane *planes[8];
-=======
 
 	unsigned int num_planes;
 	struct drm_plane *planes[8];
 
->>>>>>> e9676695
 	unsigned int num_encoders;
 	struct drm_encoder *encoders[8];
 
@@ -90,11 +85,8 @@
 		unsigned int crtc_w, unsigned int crtc_h,
 		uint32_t src_x, uint32_t src_y,
 		uint32_t src_w, uint32_t src_h);
-<<<<<<< HEAD
-=======
 void omap_plane_on_endwin(struct drm_plane *plane,
 		void (*fxn)(void *), void *arg);
->>>>>>> e9676695
 
 struct drm_encoder *omap_encoder_init(struct drm_device *dev,
 		struct omap_overlay_manager *mgr);
@@ -119,14 +111,9 @@
 struct drm_framebuffer *omap_framebuffer_init(struct drm_device *dev,
 		struct drm_mode_fb_cmd2 *mode_cmd, struct drm_gem_object **bos);
 struct drm_gem_object *omap_framebuffer_bo(struct drm_framebuffer *fb, int p);
-<<<<<<< HEAD
-int omap_framebuffer_pin(struct drm_framebuffer *fb);
-void omap_framebuffer_unpin(struct drm_framebuffer *fb);
-=======
 int omap_framebuffer_replace(struct drm_framebuffer *a,
 		struct drm_framebuffer *b, void *arg,
 		void (*unpin)(void *arg, struct drm_gem_object *bo));
->>>>>>> e9676695
 void omap_framebuffer_update_scanout(struct drm_framebuffer *fb, int x, int y,
 		struct omap_overlay_info *info);
 struct drm_connector *omap_framebuffer_get_next_connector(
