--- conflicted
+++ resolved
@@ -995,11 +995,7 @@
 	BUG_ON(ret);
 	ret = btrfs_insert_dir_item(trans, parent_root,
 				dentry->d_name.name, dentry->d_name.len,
-<<<<<<< HEAD
-				btrfs_ino(parent_inode), &key,
-=======
 				parent_inode, &key,
->>>>>>> 16cdcec7
 				BTRFS_FT_DIR, index);
 	BUG_ON(ret);
 
