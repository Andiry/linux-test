--- conflicted
+++ resolved
@@ -248,11 +248,7 @@
 	[AT91_SOC_SAM9X5]	= "at91sam9x5",
 	[AT91_SOC_SAM9N12]	= "at91sam9n12",
 	[AT91_SOC_SAMA5D3]	= "sama5d3",
-<<<<<<< HEAD
-	[AT91_SOC_NONE]		= "Unknown"
-=======
 	[AT91_SOC_UNKNOWN]	= "Unknown",
->>>>>>> 0592c218
 };
 
 const char *at91_get_soc_type(struct at91_socinfo *c)
@@ -278,12 +274,8 @@
 	[AT91_SOC_SAMA5D33]	= "sama5d33",
 	[AT91_SOC_SAMA5D34]	= "sama5d34",
 	[AT91_SOC_SAMA5D35]	= "sama5d35",
-<<<<<<< HEAD
-	[AT91_SOC_SUBTYPE_NONE]	= "Unknown"
-=======
 	[AT91_SOC_SUBTYPE_NONE]	= "None",
 	[AT91_SOC_SUBTYPE_UNKNOWN] = "Unknown",
->>>>>>> 0592c218
 };
 
 const char *at91_get_soc_subtype(struct at91_socinfo *c)
