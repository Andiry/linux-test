--- conflicted
+++ resolved
@@ -35,20 +35,7 @@
 #include "xen-ops.h"
 #include "mmu.h"
 
-<<<<<<< HEAD
 cpumask_t xen_cpu_initialized_map;
-static DEFINE_PER_CPU(int, resched_irq) = -1;
-static DEFINE_PER_CPU(int, callfunc_irq) = -1;
-static DEFINE_PER_CPU(int, debug_irq) = -1;
-
-/*
- * Structure and data for smp_call_function(). This is designed to minimise
- * static memory requirements. It also looks cleaner.
- */
-static DEFINE_SPINLOCK(call_lock);
-=======
-static cpumask_t xen_cpu_initialized_map;
->>>>>>> 42a2f217
 
 static DEFINE_PER_CPU(int, resched_irq);
 static DEFINE_PER_CPU(int, callfunc_irq);
